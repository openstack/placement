# vim: tabstop=4 shiftwidth=4 softtabstop=4

# Copyright 2010 United States Government as represented by the
# Administrator of the National Aeronautics and Space Administration.
# All Rights Reserved.
#
#    Licensed under the Apache License, Version 2.0 (the "License"); you may
#    not use this file except in compliance with the License. You may obtain
#    a copy of the License at
#
#         http://www.apache.org/licenses/LICENSE-2.0
#
#    Unless required by applicable law or agreed to in writing, software
#    distributed under the License is distributed on an "AS IS" BASIS, WITHOUT
#    WARRANTIES OR CONDITIONS OF ANY KIND, either express or implied. See the
#    License for the specific language governing permissions and limitations
#    under the License.

"""Defines interface for DB access.

The underlying driver is loaded as a :class:`LazyPluggable`.

**Related Flags**

:db_backend:  string to lookup in the list of LazyPluggable backends.
              `sqlalchemy` is the only supported backend right now.

:sql_connection:  string specifying the sqlalchemy connection to use, like:
                  `sqlite:///var/lib/nova/nova.sqlite`.

:enable_new_services:  when adding a new service to the database, is it in the
                       pool of available hardware (Default: True)

"""

from nova import exception
from nova import flags
from nova import utils


FLAGS = flags.FLAGS
flags.DEFINE_string('db_backend', 'sqlalchemy',
                    'The backend to use for db')
flags.DEFINE_boolean('enable_new_services', True,
                     'Services to be added to the available pool on create')
flags.DEFINE_string('instance_name_template', 'instance-%08x',
                    'Template string to be used to generate instance names')
flags.DEFINE_string('volume_name_template', 'volume-%08x',
                    'Template string to be used to generate instance names')
flags.DEFINE_string('snapshot_name_template', 'snapshot-%08x',
                    'Template string to be used to generate snapshot names')


IMPL = utils.LazyPluggable(FLAGS['db_backend'],
                           sqlalchemy='nova.db.sqlalchemy.api')


class NoMoreBlades(exception.Error):
    """No more available blades."""
    pass


class NoMoreNetworks(exception.Error):
    """No more available networks."""
    pass


class NoMoreTargets(exception.Error):
    """No more available blades"""
    pass


###################


def service_destroy(context, instance_id):
    """Destroy the service or raise if it does not exist."""
    return IMPL.service_destroy(context, instance_id)


def service_get(context, service_id):
    """Get a service or raise if it does not exist."""
    return IMPL.service_get(context, service_id)


def service_get_by_host_and_topic(context, host, topic):
    """Get a service by host it's on and topic it listens to."""
    return IMPL.service_get_by_host_and_topic(context, host, topic)


def service_get_all(context, disabled=None):
    """Get all services."""
    return IMPL.service_get_all(context, disabled)


def service_get_all_by_topic(context, topic):
    """Get all services for a given topic."""
    return IMPL.service_get_all_by_topic(context, topic)


def service_get_all_by_host(context, host):
    """Get all services for a given host."""
    return IMPL.service_get_all_by_host(context, host)


def service_get_all_compute_by_host(context, host):
    """Get all compute services for a given host."""
    return IMPL.service_get_all_compute_by_host(context, host)


def service_get_all_compute_sorted(context):
    """Get all compute services sorted by instance count.

    :returns: a list of (Service, instance_count) tuples.

    """
    return IMPL.service_get_all_compute_sorted(context)


def service_get_all_network_sorted(context):
    """Get all network services sorted by network count.

    :returns: a list of (Service, network_count) tuples.

    """
    return IMPL.service_get_all_network_sorted(context)


def service_get_all_volume_sorted(context):
    """Get all volume services sorted by volume count.

    :returns: a list of (Service, volume_count) tuples.

    """
    return IMPL.service_get_all_volume_sorted(context)


def service_get_by_args(context, host, binary):
    """Get the state of an service by node name and binary."""
    return IMPL.service_get_by_args(context, host, binary)


def service_create(context, values):
    """Create a service from the values dictionary."""
    return IMPL.service_create(context, values)


def service_update(context, service_id, values):
    """Set the given properties on an service and update it.

    Raises NotFound if service does not exist.

    """
    return IMPL.service_update(context, service_id, values)


###################


def compute_node_get(context, compute_id, session=None):
    """Get an computeNode or raise if it does not exist."""
    return IMPL.compute_node_get(context, compute_id)


def compute_node_create(context, values):
    """Create a computeNode from the values dictionary."""
    return IMPL.compute_node_create(context, values)


def compute_node_update(context, compute_id, values):
    """Set the given properties on an computeNode and update it.

    Raises NotFound if computeNode does not exist.

    """

    return IMPL.compute_node_update(context, compute_id, values)


###################


def certificate_create(context, values):
    """Create a certificate from the values dictionary."""
    return IMPL.certificate_create(context, values)


def certificate_destroy(context, certificate_id):
    """Destroy the certificate or raise if it does not exist."""
    return IMPL.certificate_destroy(context, certificate_id)


def certificate_get_all_by_project(context, project_id):
    """Get all certificates for a project."""
    return IMPL.certificate_get_all_by_project(context, project_id)


def certificate_get_all_by_user(context, user_id):
    """Get all certificates for a user."""
    return IMPL.certificate_get_all_by_user(context, user_id)


def certificate_get_all_by_user_and_project(context, user_id, project_id):
    """Get all certificates for a user and project."""
    return IMPL.certificate_get_all_by_user_and_project(context,
                                                        user_id,
                                                        project_id)


def certificate_update(context, certificate_id, values):
    """Set the given properties on an certificate and update it.

    Raises NotFound if service does not exist.

    """
    return IMPL.certificate_update(context, certificate_id, values)


###################

def floating_ip_get(context, id):
    return IMPL.floating_ip_get(context, id)


def floating_ip_allocate_address(context, project_id):
    """Allocate free floating ip and return the address.

    Raises if one is not available.

    """
    return IMPL.floating_ip_allocate_address(context, project_id)


def floating_ip_create(context, values):
    """Create a floating ip from the values dictionary."""
    return IMPL.floating_ip_create(context, values)


def floating_ip_count_by_project(context, project_id):
    """Count floating ips used by project."""
    return IMPL.floating_ip_count_by_project(context, project_id)


def floating_ip_deallocate(context, address):
    """Deallocate an floating ip by address."""
    return IMPL.floating_ip_deallocate(context, address)


def floating_ip_destroy(context, address):
    """Destroy the floating_ip or raise if it does not exist."""
    return IMPL.floating_ip_destroy(context, address)


def floating_ip_disassociate(context, address):
    """Disassociate an floating ip from a fixed ip by address.

    :returns: the address of the existing fixed ip.

    """
    return IMPL.floating_ip_disassociate(context, address)


def floating_ip_fixed_ip_associate(context, floating_address, fixed_address):
    """Associate an floating ip to a fixed_ip by address."""
    return IMPL.floating_ip_fixed_ip_associate(context,
                                               floating_address,
                                               fixed_address)


def floating_ip_get_all(context):
    """Get all floating ips."""
    return IMPL.floating_ip_get_all(context)


def floating_ip_get_all_by_host(context, host):
    """Get all floating ips by host."""
    return IMPL.floating_ip_get_all_by_host(context, host)


def floating_ip_get_all_by_project(context, project_id):
    """Get all floating ips by project."""
    return IMPL.floating_ip_get_all_by_project(context, project_id)


def floating_ip_get_by_address(context, address):
    """Get a floating ip by address or raise if it doesn't exist."""
    return IMPL.floating_ip_get_by_address(context, address)


def floating_ip_update(context, address, values):
    """Update a floating ip by address or raise if it doesn't exist."""
    return IMPL.floating_ip_update(context, address, values)


def floating_ip_set_auto_assigned(context, address):
    """Set auto_assigned flag to floating ip"""
    return IMPL.floating_ip_set_auto_assigned(context, address)

####################


def migration_update(context, id, values):
    """Update a migration instance."""
    return IMPL.migration_update(context, id, values)


def migration_create(context, values):
    """Create a migration record."""
    return IMPL.migration_create(context, values)


def migration_get(context, migration_id):
    """Finds a migration by the id."""
    return IMPL.migration_get(context, migration_id)


def migration_get_by_instance_and_status(context, instance_uuid, status):
    """Finds a migration by the instance uuid its migrating."""
    return IMPL.migration_get_by_instance_and_status(context, instance_uuid,
            status)


####################


def fixed_ip_associate(context, address, instance_id):
    """Associate fixed ip to instance.

    Raises if fixed ip is not available.

    """
    return IMPL.fixed_ip_associate(context, address, instance_id)


def fixed_ip_associate_pool(context, network_id, instance_id=None, host=None):
    """Find free ip in network and associate it to instance or host.

    Raises if one is not available.

    """
    return IMPL.fixed_ip_associate_pool(context, network_id,
                                        instance_id, host)


def fixed_ip_create(context, values):
    """Create a fixed ip from the values dictionary."""
    return IMPL.fixed_ip_create(context, values)


def fixed_ip_disassociate(context, address):
    """Disassociate a fixed ip from an instance by address."""
    return IMPL.fixed_ip_disassociate(context, address)


def fixed_ip_disassociate_all_by_timeout(context, host, time):
    """Disassociate old fixed ips from host."""
    return IMPL.fixed_ip_disassociate_all_by_timeout(context, host, time)


def fixed_ip_get_all(context):
    """Get all defined fixed ips."""
    return IMPL.fixed_ip_get_all(context)


def fixed_ip_get_all_by_instance_host(context, host):
    """Get all allocated fixed ips filtered by instance host."""
    return IMPL.fixed_ip_get_all_instance_by_host(context, host)


def fixed_ip_get_by_address(context, address):
    """Get a fixed ip by address or raise if it does not exist."""
    return IMPL.fixed_ip_get_by_address(context, address)


def fixed_ip_get_by_instance(context, instance_id):
    """Get fixed ips by instance or raise if none exist."""
    return IMPL.fixed_ip_get_by_instance(context, instance_id)


def fixed_ip_get_by_network_host(context, network_id, host):
    """Get fixed ip for a host in a network."""
    return IMPL.fixed_ip_get_by_network_host(context, network_id, host)


def fixed_ip_get_by_virtual_interface(context, vif_id):
    """Get fixed ips by virtual interface or raise if none exist."""
    return IMPL.fixed_ip_get_by_virtual_interface(context, vif_id)


def fixed_ip_get_network(context, address):
    """Get a network for a fixed ip by address."""
    return IMPL.fixed_ip_get_network(context, address)


def fixed_ip_update(context, address, values):
    """Create a fixed ip from the values dictionary."""
    return IMPL.fixed_ip_update(context, address, values)


####################


def virtual_interface_create(context, values):
    """Create a virtual interface record in the database."""
    return IMPL.virtual_interface_create(context, values)


def virtual_interface_update(context, vif_id, values):
    """Update a virtual interface record in the database."""
    return IMPL.virtual_interface_update(context, vif_id, values)


def virtual_interface_get(context, vif_id):
    """Gets a virtual interface from the table,"""
    return IMPL.virtual_interface_get(context, vif_id)


def virtual_interface_get_by_address(context, address):
    """Gets a virtual interface from the table filtering on address."""
    return IMPL.virtual_interface_get_by_address(context, address)


def virtual_interface_get_by_fixed_ip(context, fixed_ip_id):
    """Gets the virtual interface fixed_ip is associated with."""
    return IMPL.virtual_interface_get_by_fixed_ip(context, fixed_ip_id)


def virtual_interface_get_by_instance(context, instance_id):
    """Gets all virtual_interfaces for instance."""
    return IMPL.virtual_interface_get_by_instance(context, instance_id)


def virtual_interface_get_by_instance_and_network(context, instance_id,
                                                           network_id):
    """Gets all virtual interfaces for instance."""
    return IMPL.virtual_interface_get_by_instance_and_network(context,
                                                              instance_id,
                                                              network_id)


def virtual_interface_get_by_network(context, network_id):
    """Gets all virtual interfaces on network."""
    return IMPL.virtual_interface_get_by_network(context, network_id)


def virtual_interface_delete(context, vif_id):
    """Delete virtual interface record from the database."""
    return IMPL.virtual_interface_delete(context, vif_id)


def virtual_interface_delete_by_instance(context, instance_id):
    """Delete virtual interface records associated with instance."""
    return IMPL.virtual_interface_delete_by_instance(context, instance_id)


####################


def instance_create(context, values):
    """Create an instance from the values dictionary."""
    return IMPL.instance_create(context, values)


def instance_data_get_for_project(context, project_id):
    """Get (instance_count, total_cores, total_ram) for project."""
    return IMPL.instance_data_get_for_project(context, project_id)


def instance_destroy(context, instance_id):
    """Destroy the instance or raise if it does not exist."""
    return IMPL.instance_destroy(context, instance_id)


def instance_stop(context, instance_id):
    """Stop the instance or raise if it does not exist."""
    return IMPL.instance_stop(context, instance_id)


def instance_get_by_uuid(context, uuid):
    """Get an instance or raise if it does not exist."""
    return IMPL.instance_get_by_uuid(context, uuid)


def instance_get(context, instance_id):
    """Get an instance or raise if it does not exist."""
    return IMPL.instance_get(context, instance_id)


def instance_get_all(context):
    """Get all instances."""
    return IMPL.instance_get_all(context)


def instance_get_all_by_filters(context, filters):
    """Get all instances that match all filters."""
    return IMPL.instance_get_all_by_filters(context, filters)


def instance_get_active_by_window(context, begin, end=None):
    """Get instances active during a certain time window."""
    return IMPL.instance_get_active_by_window(context, begin, end)


def instance_get_all_by_user(context, user_id):
    """Get all instances."""
    return IMPL.instance_get_all_by_user(context, user_id)


def instance_get_all_by_project(context, project_id):
    """Get all instance belonging to a project."""
    return IMPL.instance_get_all_by_project(context, project_id)


def instance_get_all_by_host(context, host):
    """Get all instance belonging to a host."""
    return IMPL.instance_get_all_by_host(context, host)


def instance_get_all_by_reservation(context, reservation_id):
    """Get all instances belonging to a reservation."""
    return IMPL.instance_get_all_by_reservation(context, reservation_id)


def instance_get_by_fixed_ip(context, address):
    """Get an instance for a fixed ip by address."""
    return IMPL.instance_get_by_fixed_ip(context, address)


def instance_get_by_fixed_ipv6(context, address):
    """Get an instance for a fixed ip by IPv6 address."""
    return IMPL.instance_get_by_fixed_ipv6(context, address)


def instance_get_fixed_addresses(context, instance_id):
    """Get the fixed ip address of an instance."""
    return IMPL.instance_get_fixed_addresses(context, instance_id)


def instance_get_fixed_addresses_v6(context, instance_id):
    return IMPL.instance_get_fixed_addresses_v6(context, instance_id)


def instance_get_floating_address(context, instance_id):
    """Get the first floating ip address of an instance."""
    return IMPL.instance_get_floating_address(context, instance_id)


def instance_get_project_vpn(context, project_id):
    """Get a vpn instance by project or return None."""
    return IMPL.instance_get_project_vpn(context, project_id)


def instance_set_state(context, instance_id, state, description=None):
    """Set the state of an instance."""
    return IMPL.instance_set_state(context, instance_id, state, description)


def instance_update(context, instance_id, values):
    """Set the given properties on an instance and update it.

    Raises NotFound if instance does not exist.

    """
    return IMPL.instance_update(context, instance_id, values)


def instance_add_security_group(context, instance_id, security_group_id):
    """Associate the given security group with the given instance."""
    return IMPL.instance_add_security_group(context, instance_id,
                                            security_group_id)


<<<<<<< HEAD
def instance_remove_security_group(context, instance_id, security_group_id):
    """Disassociate the given security group from the given instance."""
    return IMPL.instance_remove_security_group(context, instance_id,
                                            security_group_id)


def instance_get_vcpu_sum_by_host_and_project(context, hostname, proj_id):
    """Get instances.vcpus by host and project."""
    return IMPL.instance_get_vcpu_sum_by_host_and_project(context,
                                                          hostname,
                                                          proj_id)


def instance_get_memory_sum_by_host_and_project(context, hostname, proj_id):
    """Get amount of memory by host and project."""
    return IMPL.instance_get_memory_sum_by_host_and_project(context,
                                                            hostname,
                                                            proj_id)


def instance_get_disk_sum_by_host_and_project(context, hostname, proj_id):
    """Get total amount of disk by host and project."""
    return IMPL.instance_get_disk_sum_by_host_and_project(context,
                                                          hostname,
                                                          proj_id)


=======
>>>>>>> 2eb1490c
def instance_action_create(context, values):
    """Create an instance action from the values dictionary."""
    return IMPL.instance_action_create(context, values)


def instance_get_actions(context, instance_id):
    """Get instance actions by instance id."""
    return IMPL.instance_get_actions(context, instance_id)


###################


def key_pair_create(context, values):
    """Create a key_pair from the values dictionary."""
    return IMPL.key_pair_create(context, values)


def key_pair_destroy(context, user_id, name):
    """Destroy the key_pair or raise if it does not exist."""
    return IMPL.key_pair_destroy(context, user_id, name)


def key_pair_destroy_all_by_user(context, user_id):
    """Destroy all key_pairs by user."""
    return IMPL.key_pair_destroy_all_by_user(context, user_id)


def key_pair_get(context, user_id, name):
    """Get a key_pair or raise if it does not exist."""
    return IMPL.key_pair_get(context, user_id, name)


def key_pair_get_all_by_user(context, user_id):
    """Get all key_pairs by user."""
    return IMPL.key_pair_get_all_by_user(context, user_id)


####################


def network_associate(context, project_id, force=False):
    """Associate a free network to a project."""
    return IMPL.network_associate(context, project_id, force)


def network_count(context):
    """Return the number of networks."""
    return IMPL.network_count(context)


def network_count_allocated_ips(context, network_id):
    """Return the number of allocated non-reserved ips in the network."""
    return IMPL.network_count_allocated_ips(context, network_id)


def network_count_available_ips(context, network_id):
    """Return the number of available ips in the network."""
    return IMPL.network_count_available_ips(context, network_id)


def network_count_reserved_ips(context, network_id):
    """Return the number of reserved ips in the network."""
    return IMPL.network_count_reserved_ips(context, network_id)


def network_create_safe(context, values):
    """Create a network from the values dict.

    The network is only returned if the create succeeds. If the create violates
    constraints because the network already exists, no exception is raised.

    """
    return IMPL.network_create_safe(context, values)


def network_delete_safe(context, network_id):
    """Delete network with key network_id.

    This method assumes that the network is not associated with any project

    """
    return IMPL.network_delete_safe(context, network_id)


def network_create_fixed_ips(context, network_id, num_vpn_clients):
    """Create the ips for the network, reserving sepecified ips."""
    return IMPL.network_create_fixed_ips(context, network_id, num_vpn_clients)


def network_disassociate(context, network_id):
    """Disassociate the network from project or raise if it does not exist."""
    return IMPL.network_disassociate(context, network_id)


def network_disassociate_all(context):
    """Disassociate all networks from projects."""
    return IMPL.network_disassociate_all(context)


def network_get(context, network_id):
    """Get an network or raise if it does not exist."""
    return IMPL.network_get(context, network_id)


def network_get_all(context):
    """Return all defined networks."""
    return IMPL.network_get_all(context)


# pylint: disable=C0103
def network_get_associated_fixed_ips(context, network_id):
    """Get all network's ips that have been associated."""
    return IMPL.network_get_associated_fixed_ips(context, network_id)


def network_get_by_bridge(context, bridge):
    """Get a network by bridge or raise if it does not exist."""
    return IMPL.network_get_by_bridge(context, bridge)


def network_get_by_cidr(context, cidr):
    """Get a network by cidr or raise if it does not exist"""
    return IMPL.network_get_by_cidr(context, cidr)


def network_get_by_instance(context, instance_id):
    """Get a network by instance id or raise if it does not exist."""
    return IMPL.network_get_by_instance(context, instance_id)


def network_get_all_by_instance(context, instance_id):
    """Get all networks by instance id or raise if none exist."""
    return IMPL.network_get_all_by_instance(context, instance_id)


def network_get_all_by_host(context, host):
    """All networks for which the given host is the network host."""
    return IMPL.network_get_all_by_host(context, host)


def network_get_index(context, network_id):
    """Get non-conflicting index for network."""
    return IMPL.network_get_index(context, network_id)


def network_get_vpn_ip(context, network_id):
    """Get non-conflicting index for network."""
    return IMPL.network_get_vpn_ip(context, network_id)


def network_set_cidr(context, network_id, cidr):
    """Set the Classless Inner Domain Routing for the network."""
    return IMPL.network_set_cidr(context, network_id, cidr)


def network_set_host(context, network_id, host_id):
    """Safely set the host for network."""
    return IMPL.network_set_host(context, network_id, host_id)


def network_update(context, network_id, values):
    """Set the given properties on an network and update it.

    Raises NotFound if network does not exist.

    """
    return IMPL.network_update(context, network_id, values)


###################


def queue_get_for(context, topic, physical_node_id):
    """Return a channel to send a message to a node with a topic."""
    return IMPL.queue_get_for(context, topic, physical_node_id)


###################


def export_device_count(context):
    """Return count of export devices."""
    return IMPL.export_device_count(context)


def export_device_create_safe(context, values):
    """Create an export_device from the values dictionary.

    The device is not returned. If the create violates the unique
    constraints because the shelf_id and blade_id already exist,
    no exception is raised.

    """
    return IMPL.export_device_create_safe(context, values)


###################


def iscsi_target_count_by_host(context, host):
    """Return count of export devices."""
    return IMPL.iscsi_target_count_by_host(context, host)


def iscsi_target_create_safe(context, values):
    """Create an iscsi_target from the values dictionary.

    The device is not returned. If the create violates the unique
    constraints because the iscsi_target and host already exist,
    no exception is raised.

    """
    return IMPL.iscsi_target_create_safe(context, values)


###############


def auth_token_destroy(context, token_id):
    """Destroy an auth token."""
    return IMPL.auth_token_destroy(context, token_id)


def auth_token_get(context, token_hash):
    """Retrieves a token given the hash representing it."""
    return IMPL.auth_token_get(context, token_hash)


def auth_token_update(context, token_hash, values):
    """Updates a token given the hash representing it."""
    return IMPL.auth_token_update(context, token_hash, values)


def auth_token_create(context, token):
    """Creates a new token."""
    return IMPL.auth_token_create(context, token)


###################


def quota_create(context, project_id, resource, limit):
    """Create a quota for the given project and resource."""
    return IMPL.quota_create(context, project_id, resource, limit)


def quota_get(context, project_id, resource):
    """Retrieve a quota or raise if it does not exist."""
    return IMPL.quota_get(context, project_id, resource)


def quota_get_all_by_project(context, project_id):
    """Retrieve all quotas associated with a given project."""
    return IMPL.quota_get_all_by_project(context, project_id)


def quota_update(context, project_id, resource, limit):
    """Update a quota or raise if it does not exist."""
    return IMPL.quota_update(context, project_id, resource, limit)


def quota_destroy(context, project_id, resource):
    """Destroy the quota or raise if it does not exist."""
    return IMPL.quota_destroy(context, project_id, resource)


def quota_destroy_all_by_project(context, project_id):
    """Destroy all quotas associated with a given project."""
    return IMPL.quota_get_all_by_project(context, project_id)


###################


def volume_allocate_shelf_and_blade(context, volume_id):
    """Atomically allocate a free shelf and blade from the pool."""
    return IMPL.volume_allocate_shelf_and_blade(context, volume_id)


def volume_allocate_iscsi_target(context, volume_id, host):
    """Atomically allocate a free iscsi_target from the pool."""
    return IMPL.volume_allocate_iscsi_target(context, volume_id, host)


def volume_attached(context, volume_id, instance_id, mountpoint):
    """Ensure that a volume is set as attached."""
    return IMPL.volume_attached(context, volume_id, instance_id, mountpoint)


def volume_create(context, values):
    """Create a volume from the values dictionary."""
    return IMPL.volume_create(context, values)


def volume_data_get_for_project(context, project_id):
    """Get (volume_count, gigabytes) for project."""
    return IMPL.volume_data_get_for_project(context, project_id)


def volume_destroy(context, volume_id):
    """Destroy the volume or raise if it does not exist."""
    return IMPL.volume_destroy(context, volume_id)


def volume_detached(context, volume_id):
    """Ensure that a volume is set as detached."""
    return IMPL.volume_detached(context, volume_id)


def volume_get(context, volume_id):
    """Get a volume or raise if it does not exist."""
    return IMPL.volume_get(context, volume_id)


def volume_get_all(context):
    """Get all volumes."""
    return IMPL.volume_get_all(context)


def volume_get_all_by_host(context, host):
    """Get all volumes belonging to a host."""
    return IMPL.volume_get_all_by_host(context, host)


def volume_get_all_by_instance(context, instance_id):
    """Get all volumes belonging to a instance."""
    return IMPL.volume_get_all_by_instance(context, instance_id)


def volume_get_all_by_project(context, project_id):
    """Get all volumes belonging to a project."""
    return IMPL.volume_get_all_by_project(context, project_id)


def volume_get_by_ec2_id(context, ec2_id):
    """Get a volume by ec2 id."""
    return IMPL.volume_get_by_ec2_id(context, ec2_id)


def volume_get_instance(context, volume_id):
    """Get the instance that a volume is attached to."""
    return IMPL.volume_get_instance(context, volume_id)


def volume_get_shelf_and_blade(context, volume_id):
    """Get the shelf and blade allocated to the volume."""
    return IMPL.volume_get_shelf_and_blade(context, volume_id)


def volume_get_iscsi_target_num(context, volume_id):
    """Get the target num (tid) allocated to the volume."""
    return IMPL.volume_get_iscsi_target_num(context, volume_id)


def volume_update(context, volume_id, values):
    """Set the given properties on an volume and update it.

    Raises NotFound if volume does not exist.

    """
    return IMPL.volume_update(context, volume_id, values)


####################


def snapshot_create(context, values):
    """Create a snapshot from the values dictionary."""
    return IMPL.snapshot_create(context, values)


def snapshot_destroy(context, snapshot_id):
    """Destroy the snapshot or raise if it does not exist."""
    return IMPL.snapshot_destroy(context, snapshot_id)


def snapshot_get(context, snapshot_id):
    """Get a snapshot or raise if it does not exist."""
    return IMPL.snapshot_get(context, snapshot_id)


def snapshot_get_all(context):
    """Get all snapshots."""
    return IMPL.snapshot_get_all(context)


def snapshot_get_all_by_project(context, project_id):
    """Get all snapshots belonging to a project."""
    return IMPL.snapshot_get_all_by_project(context, project_id)


def snapshot_update(context, snapshot_id, values):
    """Set the given properties on an snapshot and update it.

    Raises NotFound if snapshot does not exist.

    """
    return IMPL.snapshot_update(context, snapshot_id, values)


####################


def block_device_mapping_create(context, values):
    """Create an entry of block device mapping"""
    return IMPL.block_device_mapping_create(context, values)


def block_device_mapping_update(context, bdm_id, values):
    """Update an entry of block device mapping"""
    return IMPL.block_device_mapping_update(context, bdm_id, values)


def block_device_mapping_update_or_create(context, values):
    """Update an entry of block device mapping.
    If not existed, create a new entry"""
    return IMPL.block_device_mapping_update_or_create(context, values)


def block_device_mapping_get_all_by_instance(context, instance_id):
    """Get all block device mapping belonging to a instance"""
    return IMPL.block_device_mapping_get_all_by_instance(context, instance_id)


def block_device_mapping_destroy(context, bdm_id):
    """Destroy the block device mapping."""
    return IMPL.block_device_mapping_destroy(context, bdm_id)


def block_device_mapping_destroy_by_instance_and_volume(context, instance_id,
                                                        volume_id):
    """Destroy the block device mapping or raise if it does not exist."""
    return IMPL.block_device_mapping_destroy_by_instance_and_volume(
        context, instance_id, volume_id)


####################


def security_group_get_all(context):
    """Get all security groups."""
    return IMPL.security_group_get_all(context)


def security_group_get(context, security_group_id):
    """Get security group by its id."""
    return IMPL.security_group_get(context, security_group_id)


def security_group_get_by_name(context, project_id, group_name):
    """Returns a security group with the specified name from a project."""
    return IMPL.security_group_get_by_name(context, project_id, group_name)


def security_group_get_by_project(context, project_id):
    """Get all security groups belonging to a project."""
    return IMPL.security_group_get_by_project(context, project_id)


def security_group_get_by_instance(context, instance_id):
    """Get security groups to which the instance is assigned."""
    return IMPL.security_group_get_by_instance(context, instance_id)


def security_group_exists(context, project_id, group_name):
    """Indicates if a group name exists in a project."""
    return IMPL.security_group_exists(context, project_id, group_name)


def security_group_create(context, values):
    """Create a new security group."""
    return IMPL.security_group_create(context, values)


def security_group_destroy(context, security_group_id):
    """Deletes a security group."""
    return IMPL.security_group_destroy(context, security_group_id)


def security_group_destroy_all(context):
    """Deletes a security group."""
    return IMPL.security_group_destroy_all(context)


####################


def security_group_rule_create(context, values):
    """Create a new security group."""
    return IMPL.security_group_rule_create(context, values)


def security_group_rule_get_by_security_group(context, security_group_id):
    """Get all rules for a a given security group."""
    return IMPL.security_group_rule_get_by_security_group(context,
                                                          security_group_id)


def security_group_rule_get_by_security_group_grantee(context,
                                                      security_group_id):
    """Get all rules that grant access to the given security group."""
    return IMPL.security_group_rule_get_by_security_group_grantee(context,
                                                             security_group_id)


def security_group_rule_destroy(context, security_group_rule_id):
    """Deletes a security group rule."""
    return IMPL.security_group_rule_destroy(context, security_group_rule_id)


def security_group_rule_get(context, security_group_rule_id):
    """Gets a security group rule."""
    return IMPL.security_group_rule_get(context, security_group_rule_id)


###################


def provider_fw_rule_create(context, rule):
    """Add a firewall rule at the provider level (all hosts & instances)."""
    return IMPL.provider_fw_rule_create(context, rule)


def provider_fw_rule_get_all(context):
    """Get all provider-level firewall rules."""
    return IMPL.provider_fw_rule_get_all(context)


def provider_fw_rule_get_all_by_cidr(context, cidr):
    """Get all provider-level firewall rules."""
    return IMPL.provider_fw_rule_get_all_by_cidr(context, cidr)


def provider_fw_rule_destroy(context, rule_id):
    """Delete a provider firewall rule from the database."""
    return IMPL.provider_fw_rule_destroy(context, rule_id)


###################


def user_get(context, id):
    """Get user by id."""
    return IMPL.user_get(context, id)


def user_get_by_uid(context, uid):
    """Get user by uid."""
    return IMPL.user_get_by_uid(context, uid)


def user_get_by_access_key(context, access_key):
    """Get user by access key."""
    return IMPL.user_get_by_access_key(context, access_key)


def user_create(context, values):
    """Create a new user."""
    return IMPL.user_create(context, values)


def user_delete(context, id):
    """Delete a user."""
    return IMPL.user_delete(context, id)


def user_get_all(context):
    """Create a new user."""
    return IMPL.user_get_all(context)


def user_add_role(context, user_id, role):
    """Add another global role for user."""
    return IMPL.user_add_role(context, user_id, role)


def user_remove_role(context, user_id, role):
    """Remove global role from user."""
    return IMPL.user_remove_role(context, user_id, role)


def user_get_roles(context, user_id):
    """Get global roles for user."""
    return IMPL.user_get_roles(context, user_id)


def user_add_project_role(context, user_id, project_id, role):
    """Add project role for user."""
    return IMPL.user_add_project_role(context, user_id, project_id, role)


def user_remove_project_role(context, user_id, project_id, role):
    """Remove project role from user."""
    return IMPL.user_remove_project_role(context, user_id, project_id, role)


def user_get_roles_for_project(context, user_id, project_id):
    """Return list of roles a user holds on project."""
    return IMPL.user_get_roles_for_project(context, user_id, project_id)


def user_update(context, user_id, values):
    """Update user."""
    return IMPL.user_update(context, user_id, values)


###################


def project_get(context, id):
    """Get project by id."""
    return IMPL.project_get(context, id)


def project_create(context, values):
    """Create a new project."""
    return IMPL.project_create(context, values)


def project_add_member(context, project_id, user_id):
    """Add user to project."""
    return IMPL.project_add_member(context, project_id, user_id)


def project_get_all(context):
    """Get all projects."""
    return IMPL.project_get_all(context)


def project_get_by_user(context, user_id):
    """Get all projects of which the given user is a member."""
    return IMPL.project_get_by_user(context, user_id)


def project_remove_member(context, project_id, user_id):
    """Remove the given user from the given project."""
    return IMPL.project_remove_member(context, project_id, user_id)


def project_update(context, project_id, values):
    """Update Remove the given user from the given project."""
    return IMPL.project_update(context, project_id, values)


def project_delete(context, project_id):
    """Delete project."""
    return IMPL.project_delete(context, project_id)


def project_get_networks(context, project_id, associate=True):
    """Return the network associated with the project.

    If associate is true, it will attempt to associate a new
    network if one is not found, otherwise it returns None.

    """
    return IMPL.project_get_networks(context, project_id, associate)


def project_get_networks_v6(context, project_id):
    return IMPL.project_get_networks_v6(context, project_id)


###################


def console_pool_create(context, values):
    """Create console pool."""
    return IMPL.console_pool_create(context, values)


def console_pool_get(context, pool_id):
    """Get a console pool."""
    return IMPL.console_pool_get(context, pool_id)


def console_pool_get_by_host_type(context, compute_host, proxy_host,
                                  console_type):
    """Fetch a console pool for a given proxy host, compute host, and type."""
    return IMPL.console_pool_get_by_host_type(context,
                                              compute_host,
                                              proxy_host,
                                              console_type)


def console_pool_get_all_by_host_type(context, host, console_type):
    """Fetch all pools for given proxy host and type."""
    return IMPL.console_pool_get_all_by_host_type(context,
                                                  host,
                                                  console_type)


def console_create(context, values):
    """Create a console."""
    return IMPL.console_create(context, values)


def console_delete(context, console_id):
    """Delete a console."""
    return IMPL.console_delete(context, console_id)


def console_get_by_pool_instance(context, pool_id, instance_id):
    """Get console entry for a given instance and pool."""
    return IMPL.console_get_by_pool_instance(context, pool_id, instance_id)


def console_get_all_by_instance(context, instance_id):
    """Get consoles for a given instance."""
    return IMPL.console_get_all_by_instance(context, instance_id)


def console_get(context, console_id, instance_id=None):
    """Get a specific console (possibly on a given instance)."""
    return IMPL.console_get(context, console_id, instance_id)


    ##################


def instance_type_create(context, values):
    """Create a new instance type."""
    return IMPL.instance_type_create(context, values)


def instance_type_get_all(context, inactive=False):
    """Get all instance types."""
    return IMPL.instance_type_get_all(context, inactive)


def instance_type_get(context, id):
    """Get instance type by id."""
    return IMPL.instance_type_get(context, id)


def instance_type_get_by_name(context, name):
    """Get instance type by name."""
    return IMPL.instance_type_get_by_name(context, name)


def instance_type_get_by_flavor_id(context, id):
    """Get instance type by name."""
    return IMPL.instance_type_get_by_flavor_id(context, id)


def instance_type_destroy(context, name):
    """Delete a instance type."""
    return IMPL.instance_type_destroy(context, name)


def instance_type_purge(context, name):
    """Purges (removes) an instance type from DB.

    Use instance_type_destroy for most cases

    """
    return IMPL.instance_type_purge(context, name)


####################


def zone_create(context, values):
    """Create a new child Zone entry."""
    return IMPL.zone_create(context, values)


def zone_update(context, zone_id, values):
    """Update a child Zone entry."""
    return IMPL.zone_update(context, zone_id, values)


def zone_delete(context, zone_id):
    """Delete a child Zone."""
    return IMPL.zone_delete(context, zone_id)


def zone_get(context, zone_id):
    """Get a specific child Zone."""
    return IMPL.zone_get(context, zone_id)


def zone_get_all(context):
    """Get all child Zones."""
    return IMPL.zone_get_all(context)


####################


def instance_metadata_get(context, instance_id):
    """Get all metadata for an instance."""
    return IMPL.instance_metadata_get(context, instance_id)


def instance_metadata_delete(context, instance_id, key):
    """Delete the given metadata item."""
    IMPL.instance_metadata_delete(context, instance_id, key)


def instance_metadata_update(context, instance_id, metadata, delete):
    """Update metadata if it exists, otherwise create it."""
    IMPL.instance_metadata_update(context, instance_id, metadata, delete)


####################


def agent_build_create(context, values):
    """Create a new agent build entry."""
    return IMPL.agent_build_create(context, values)


def agent_build_get_by_triple(context, hypervisor, os, architecture):
    """Get agent build by hypervisor/OS/architecture triple."""
    return IMPL.agent_build_get_by_triple(context, hypervisor, os,
            architecture)


def agent_build_get_all(context):
    """Get all agent builds."""
    return IMPL.agent_build_get_all(context)


def agent_build_destroy(context, agent_update_id):
    """Destroy agent build entry."""
    IMPL.agent_build_destroy(context, agent_update_id)


def agent_build_update(context, agent_build_id, values):
    """Update agent build entry."""
    IMPL.agent_build_update(context, agent_build_id, values)


####################


def instance_type_extra_specs_get(context, instance_type_id):
    """Get all extra specs for an instance type."""
    return IMPL.instance_type_extra_specs_get(context, instance_type_id)


def instance_type_extra_specs_delete(context, instance_type_id, key):
    """Delete the given extra specs item."""
    IMPL.instance_type_extra_specs_delete(context, instance_type_id, key)


def instance_type_extra_specs_update_or_create(context, instance_type_id,
                                               extra_specs):
    """Create or update instance type extra specs. This adds or modifies the
    key/value pairs specified in the extra specs dict argument"""
    IMPL.instance_type_extra_specs_update_or_create(context, instance_type_id,
                                                    extra_specs)<|MERGE_RESOLUTION|>--- conflicted
+++ resolved
@@ -570,36 +570,12 @@
                                             security_group_id)
 
 
-<<<<<<< HEAD
 def instance_remove_security_group(context, instance_id, security_group_id):
     """Disassociate the given security group from the given instance."""
     return IMPL.instance_remove_security_group(context, instance_id,
                                             security_group_id)
 
 
-def instance_get_vcpu_sum_by_host_and_project(context, hostname, proj_id):
-    """Get instances.vcpus by host and project."""
-    return IMPL.instance_get_vcpu_sum_by_host_and_project(context,
-                                                          hostname,
-                                                          proj_id)
-
-
-def instance_get_memory_sum_by_host_and_project(context, hostname, proj_id):
-    """Get amount of memory by host and project."""
-    return IMPL.instance_get_memory_sum_by_host_and_project(context,
-                                                            hostname,
-                                                            proj_id)
-
-
-def instance_get_disk_sum_by_host_and_project(context, hostname, proj_id):
-    """Get total amount of disk by host and project."""
-    return IMPL.instance_get_disk_sum_by_host_and_project(context,
-                                                          hostname,
-                                                          proj_id)
-
-
-=======
->>>>>>> 2eb1490c
 def instance_action_create(context, values):
     """Create an instance action from the values dictionary."""
     return IMPL.instance_action_create(context, values)
