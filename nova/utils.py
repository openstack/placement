# vim: tabstop=4 shiftwidth=4 softtabstop=4

# Copyright 2010 United States Government as represented by the
# Administrator of the National Aeronautics and Space Administration.
# All Rights Reserved.
#
#    Licensed under the Apache License, Version 2.0 (the "License"); you may
#    not use this file except in compliance with the License. You may obtain
#    a copy of the License at
#
#         http://www.apache.org/licenses/LICENSE-2.0
#
#    Unless required by applicable law or agreed to in writing, software
#    distributed under the License is distributed on an "AS IS" BASIS, WITHOUT
#    WARRANTIES OR CONDITIONS OF ANY KIND, either express or implied. See the
#    License for the specific language governing permissions and limitations
#    under the License.

"""
System-level utilities and helper functions.
"""

import datetime
import functools
import inspect
import logging
import os
import random
import subprocess
import socket
import sys
from xml.sax import saxutils

from eventlet import event
from eventlet import greenthread

from nova import exception
from nova import flags
from nova.exception import ProcessExecutionError


FLAGS = flags.FLAGS
TIME_FORMAT = "%Y-%m-%dT%H:%M:%SZ"


def import_class(import_str):
    """Returns a class from a string including module and class"""
    mod_str, _sep, class_str = import_str.rpartition('.')
    try:
        __import__(mod_str)
        return getattr(sys.modules[mod_str], class_str)
    except (ImportError, ValueError, AttributeError):
        raise exception.NotFound(_('Class %s cannot be found') % class_str)


def import_object(import_str):
    """Returns an object including a module or module and class"""
    try:
        __import__(import_str)
        return sys.modules[import_str]
    except ImportError:
        cls = import_class(import_str)
        return cls()


def fetchfile(url, target):
    logging.debug(_("Fetching %s") % url)
#    c = pycurl.Curl()
#    fp = open(target, "wb")
#    c.setopt(c.URL, url)
#    c.setopt(c.WRITEDATA, fp)
#    c.perform()
#    c.close()
#    fp.close()
    execute("curl --fail %s -o %s" % (url, target))


def execute(cmd, process_input=None, addl_env=None, check_exit_code=True):
<<<<<<< HEAD
    logging.debug(_("Running cmd: %s"), cmd)
=======
    logging.debug("Running cmd (subprocess): %s", cmd)
>>>>>>> 898e0806
    env = os.environ.copy()
    if addl_env:
        env.update(addl_env)
    obj = subprocess.Popen(cmd, shell=True, stdin=subprocess.PIPE,
        stdout=subprocess.PIPE, stderr=subprocess.PIPE, env=env)
    result = None
    if process_input != None:
        result = obj.communicate(process_input)
    else:
        result = obj.communicate()
    obj.stdin.close()
    if obj.returncode:
        logging.debug(_("Result was %s") % (obj.returncode))
        if check_exit_code and obj.returncode != 0:
            (stdout, stderr) = result
            raise ProcessExecutionError(exit_code=obj.returncode,
                                        stdout=stdout,
                                        stderr=stderr,
                                        cmd=cmd)
    # NOTE(termie): this appears to be necessary to let the subprocess call
    #               clean something up in between calls, without it two
    #               execute calls in a row hangs the second one
    greenthread.sleep(0)
    return result


def abspath(s):
    return os.path.join(os.path.dirname(__file__), s)


def default_flagfile(filename='nova.conf'):
    for arg in sys.argv:
        if arg.find('flagfile') != -1:
            break
    else:
        if not os.path.isabs(filename):
            # turn relative filename into an absolute path
            script_dir = os.path.dirname(inspect.stack()[-1][1])
            filename = os.path.abspath(os.path.join(script_dir, filename))
        if os.path.exists(filename):
            flagfile = ['--flagfile=%s' % filename]
            sys.argv = sys.argv[:1] + flagfile + sys.argv[1:]


def debug(arg):
    logging.debug('debug in callback: %s', arg)
    return arg


def runthis(prompt, cmd, check_exit_code=True):
<<<<<<< HEAD
    logging.debug(_("Running %s") % (cmd))
    exit_code = subprocess.call(cmd.split(" "))
    logging.debug(prompt % (exit_code))
    if check_exit_code and exit_code != 0:
        raise ProcessExecutionError(exit_code=exit_code,
                                    stdout=None,
                                    stderr=None,
                                    cmd=cmd)
=======
    logging.debug("Running %s" % (cmd))
    rv, err = execute(cmd, check_exit_code=check_exit_code)
>>>>>>> 898e0806


def generate_uid(topic, size=8):
    characters = '01234567890abcdefghijklmnopqrstuvwxyz'
    choices = [random.choice(characters) for x in xrange(size)]
    return '%s-%s' % (topic, ''.join(choices))


def generate_mac():
    mac = [0x02, 0x16, 0x3e,
           random.randint(0x00, 0x7f),
           random.randint(0x00, 0xff),
           random.randint(0x00, 0xff)]
    return ':'.join(map(lambda x: "%02x" % x, mac))


def last_octet(address):
    return int(address.split(".")[-1])


def get_my_ip():
    """Returns the actual ip of the local machine."""
    if getattr(FLAGS, 'fake_tests', None):
        return '127.0.0.1'
    try:
        csock = socket.socket(socket.AF_INET, socket.SOCK_DGRAM)
        csock.connect(('8.8.8.8', 80))
        (addr, port) = csock.getsockname()
        csock.close()
        return addr
    except socket.gaierror as ex:
        logging.warn(_("Couldn't get IP, using 127.0.0.1 %s"), ex)
        return "127.0.0.1"


def isotime(at=None):
    if not at:
        at = datetime.datetime.utcnow()
    return at.strftime(TIME_FORMAT)


def parse_isotime(timestr):
    return datetime.datetime.strptime(timestr, TIME_FORMAT)


def parse_mailmap(mailmap='.mailmap'):
    mapping = {}
    if os.path.exists(mailmap):
        fp = open(mailmap, 'r')
        for l in fp:
            l = l.strip()
            if not l.startswith('#') and ' ' in l:
                canonical_email, alias = l.split(' ')
                mapping[alias] = canonical_email
    return mapping


def str_dict_replace(s, mapping):
    for s1, s2 in mapping.iteritems():
        s = s.replace(s1, s2)
    return s


class LazyPluggable(object):
    """A pluggable backend loaded lazily based on some value."""

    def __init__(self, pivot, **backends):
        self.__backends = backends
        self.__pivot = pivot
        self.__backend = None

    def __get_backend(self):
        if not self.__backend:
            backend_name = self.__pivot.value
            if backend_name not in self.__backends:
                raise exception.Error(_('Invalid backend: %s') % backend_name)

            backend = self.__backends[backend_name]
            if type(backend) == type(tuple()):
                name = backend[0]
                fromlist = backend[1]
            else:
                name = backend
                fromlist = backend

            self.__backend = __import__(name, None, None, fromlist)
            logging.info('backend %s', self.__backend)
        return self.__backend

    def __getattr__(self, key):
        backend = self.__get_backend()
        return getattr(backend, key)


class LoopingCall(object):
    def __init__(self, f=None, *args, **kw):
        self.args = args
        self.kw = kw
        self.f = f
        self._running = False

    def start(self, interval, now=True):
        self._running = True
        done = event.Event()

        def _inner():
            if not now:
                greenthread.sleep(interval)
            try:
                while self._running:
                    self.f(*self.args, **self.kw)
                    greenthread.sleep(interval)
            except Exception:
                logging.exception('in looping call')
                done.send_exception(*sys.exc_info())
                return

            done.send(True)

        self.done = done

        greenthread.spawn(_inner)
        return self.done

    def stop(self):
        self._running = False

    def wait(self):
        return self.done.wait()


def xhtml_escape(value):
    """Escapes a string so it is valid within XML or XHTML.

    Code is directly from the utf8 function in
    http://github.com/facebook/tornado/blob/master/tornado/escape.py

    """
    return saxutils.escape(value, {'"': "&quot;"})


def utf8(value):
    """Try to turn a string into utf-8 if possible.

    Code is directly from the utf8 function in
    http://github.com/facebook/tornado/blob/master/tornado/escape.py

    """
    if isinstance(value, unicode):
        return value.encode("utf-8")
    assert isinstance(value, str)
    return value<|MERGE_RESOLUTION|>--- conflicted
+++ resolved
@@ -76,11 +76,7 @@
 
 
 def execute(cmd, process_input=None, addl_env=None, check_exit_code=True):
-<<<<<<< HEAD
-    logging.debug(_("Running cmd: %s"), cmd)
-=======
-    logging.debug("Running cmd (subprocess): %s", cmd)
->>>>>>> 898e0806
+    logging.debug(_("Running cmd (subprocess): %s"), cmd)
     env = os.environ.copy()
     if addl_env:
         env.update(addl_env)
@@ -131,19 +127,8 @@
 
 
 def runthis(prompt, cmd, check_exit_code=True):
-<<<<<<< HEAD
     logging.debug(_("Running %s") % (cmd))
-    exit_code = subprocess.call(cmd.split(" "))
-    logging.debug(prompt % (exit_code))
-    if check_exit_code and exit_code != 0:
-        raise ProcessExecutionError(exit_code=exit_code,
-                                    stdout=None,
-                                    stderr=None,
-                                    cmd=cmd)
-=======
-    logging.debug("Running %s" % (cmd))
     rv, err = execute(cmd, check_exit_code=check_exit_code)
->>>>>>> 898e0806
 
 
 def generate_uid(topic, size=8):
